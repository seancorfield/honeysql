--- conflicted
+++ resolved
@@ -3,15 +3,9 @@
  :deps {org.clojure/clojure {:mvn/version "1.9.0"}}
  :aliases
  {;; for help: clojure -A:deps -T:build help/doc
-<<<<<<< HEAD
   :build {:deps {babashka/fs {:mvn/version "0.0.5"}
                  com.github.lread/test-doc-blocks {:mvn/version "1.0.137-alpha"}
-                 io.github.clojure/tools.build {:git/tag "v0.1.9" :git/sha "6736c83"}
-                 io.github.slipset/deps-deploy {:sha "b4359c5d67ca002d9ed0c4b41b710d7e5a82e3bf"}}
-=======
-  :build {:deps {io.github.seancorfield/build-clj
-                 {:git/tag "v0.1.0" :git/sha "fe2d586"}}
->>>>>>> c81d27a2
+                 io.github.seancorfield/build-clj {:git/tag "v0.1.0" :git/sha "fe2d586"}}
           :ns-default build}
 
   ;; versions to test against:
@@ -20,24 +14,17 @@
   :master {:override-deps {org.clojure/clojure {:mvn/version "1.11.1-master-SNAPSHOT"}}}
 
   ;; running tests/checks of various kinds:
-
-<<<<<<< HEAD
-  :test {:extra-paths ["test"]}
-
-  :runner ; can also run clojure -X:test
-  {:extra-deps  {io.github.cognitect-labs/test-runner
+  :test
+  {:extra-paths ["test"]
+   :extra-deps  {io.github.cognitect-labs/test-runner
                  {:git/tag "v0.4.0" :git/sha "334f2e2"}}
-   :main-opts ["-m" "cognitect.test-runner"]
    :exec-fn     cognitect.test-runner.api/test}
 
-;; various "runners" for tests/CI:
-=======
   ;; various "runners" for tests/CI:
->>>>>>> c81d27a2
   :cljs {:extra-deps {olical/cljs-test-runner {:mvn/version "3.8.0"}}
          :main-opts ["-m" "cljs-test-runner.main"]}
 
-  :test-doc {:extra-paths ["target/test-doc-blocks/test"]}
+  :test-doc {:replace-paths ["src" "target/test-doc-blocks/test"]}
   :test-doc-clj {:main-opts ["-m" "cognitect.test-runner"
                              "-d" "target/test-doc-blocks/test"]}
   :test-doc-cljs {:main-opts ["-m" "cljs-test-runner.main"
