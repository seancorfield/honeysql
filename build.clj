--- conflicted
+++ resolved
@@ -9,51 +9,17 @@
   For more information, run:
 
   clojure -A:deps -T:build help/doc"
-<<<<<<< HEAD
+
   (:require [babashka.fs :as fs]
             [clojure.tools.build.api :as b]
-            [clojure.tools.deps.alpha :as t]
-            [deps-deploy.deps-deploy :as dd]
+            [org.corfield.build :as bb]
             [lread.test-doc-blocks :as tdb]))
-=======
-  (:require [clojure.tools.build.api :as b]
-            [org.corfield.build :as bb]))
->>>>>>> c81d27a2
 
 (def lib 'com.github.seancorfield/honeysql)
 (def version (format "2.0.%s" (b/git-count-revs nil)))
 
-(defn readme "Run the README tests." [opts]
-  (-> opts (bb/run-task [:readme])))
-
-<<<<<<< HEAD
-(defn jar "Build the library JAR file." [_]
-  (println "\nWriting pom.xml...")
-  (b/write-pom {:class-dir class-dir
-                :lib lib
-                :version version
-                :scm {:tag (str "v" version)}
-                :basis basis
-                :src-dirs ["src"]})
-  (println "Copying src...")
-  (b/copy-dir {:src-dirs ["src"]
-               :target-dir class-dir})
-  (println (str "Building jar " jar-file "..."))
-  (b/jar {:class-dir class-dir
-          :jar-file jar-file}))
-
-(defn- run-task
-  [aliases]
-  (println "\nRunning task for:" aliases)
-  (let [basis    (b/create-basis {:aliases aliases})
-        combined (t/combine-aliases basis aliases)
-        cmds     (b/java-command {:basis     basis
-                                  :java-opts (:jvm-opts combined)
-                                  :main      'clojure.main
-                                  :main-args (:main-opts combined)})
-        {:keys [exit]} (b/process cmds)]
-    (when-not (zero? exit)
-      (throw (ex-info (str "Task failed for: " aliases) {})))))
+(defn eastwood "Run Eastwood." [opts]
+  (-> opts (bb/run-task [:eastwood])))
 
 (defn gen-doc-tests "Generate tests from doc code blocks" [opts]
   (let [docs ["README.md"
@@ -72,53 +38,31 @@
       (println "gen-doc-tests: Tests already generated")))
   opts)
 
-(defn eastwood "Run Eastwood." [opts] (run-task [:eastwood]) opts)
+(defn run-doc-tests
+  "Generate and run doc tests.
 
-(defn run-tests
-  "Run regular tests.
-
-  Optionally specify :aliases:
-  [:1.9] -- test against Clojure 1.9 (the default)
-  [:1.10] -- test against Clojure 1.10.3
-  [:master] -- test against Clojure 1.11 master snapshot
-  [:cljs] -- test against ClojureScript"
-  [{:keys [aliases] :as opts}]
-  (run-task (into [:test] aliases))
-  opts)
-=======
-(defn eastwood "Run Eastwood." [opts]
-  (-> opts (bb/run-task [:eastwood])))
->>>>>>> c81d27a2
-
-(defn run-doc-tests
-  "Run generated doc tests.
-
-  Optionally specify :platform:
+  Optionally specify :plaftorm:
   :1.9 -- test against Clojure 1.9 (the default)
   :1.10 -- test against Clojure 1.10.3
   :master -- test against Clojure 1.11 master snapshot
   :cljs -- test against ClojureScript"
   [{:keys [platform] :or {platform :1.9} :as opts}]
   (gen-doc-tests opts)
-  (let [aliases (case platform
-                  :cljs [platform :test-doc :test-doc-cljs]
-                  [platform :runner :test-doc :test-doc-clj])]
-    (run-task aliases))
-  opts)
+  (bb/run-tests (assoc opts :aliases
+                       (conj [:test-doc platform]
+                             (if (= :cljs platform)
+                               :test-doc-cljs
+                               :test-doc-clj)))))
 
 (defn ci "Run the CI pipeline of tests (and build the JAR)." [opts]
   (-> opts
-<<<<<<< HEAD
-      (clean)
+      (bb/clean)
+      (assoc :lib lib :version version)
       (as-> opts
-          (reduce (fn [opts platform]
-                    (run-doc-tests (assoc opts :platform platform)))
-                  opts
-                  [:cljs :1.9 :1.10 :master]))
-=======
-      (assoc :lib lib :version version)
-      (readme)
->>>>>>> c81d27a2
+            (reduce (fn [opts platform]
+                      (run-doc-tests (assoc opts :platform platform)))
+                    opts
+                    [:cljs :1.9 :1.10 :master]))
       (eastwood)
       (as-> opts
             (reduce (fn [opts alias]
