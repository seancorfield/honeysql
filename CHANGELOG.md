--- conflicted
+++ resolved
@@ -1,7 +1,5 @@
 # Changes
 
-<<<<<<< HEAD
-=======
 * 2.0.next in progress
   * Support PostgreSQL's `&&` operator.
 
@@ -59,7 +57,6 @@
 
 # HoneySQL pre-2.x Changes
 
->>>>>>> 52308d48
 * 1.0.461 -- 2021-02-22
   * **Fix #299 potential SQL injection vulnerability.**
   * Fix/Improve `merge-where` (and `merge-having`) behavior. #282 via #283 (@camsaul)
