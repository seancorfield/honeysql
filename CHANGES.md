## 0.6.0 In development

<<<<<<< HEAD
## 0.5.3

* Support exists syntax (@cddr)
=======
* Convert seq param values to literal sql param lists (@dball)
* Apply seq to sets when converting to sql (@dball)
>>>>>>> 6b647433
* Support locking selects (@dball)
* Add sql array type and reader literal (@loganmhb)
* Allow user to specify where in sort order NULLs fall (@mishok13)

## 0.5.2

* Add value type to inhibit interpreting clojure sequences as subqueries (@MichaelParam)
* Improve documentation (@hlship)
* Add type hints to avoid reflection (@MichaelBlume)
* Allow database-specific query parameterization (@icambron, @MichaelBlume)

## 0.5.1

* Add :url to project.clj (@MichaelBlume)

## 0.5.0

* Support basic common table expressions (:with, :with-recursive) (@akhudek)
* Make clause order extensible (@MichaelBlume)
* Support extended INSERT INTO...SELECT syntax (@ddellacosta)
* Update clojure version to 1.6.0 (@MichaelBlume)
* Implement ToSql on Object, vastly improving performance (@MichaelBlume)
* Support CAST(foo AS type) (@senior)
* Support postgres-native parameters (@icambron)
* Support :full-join (@justindell)
* Expose :arglist metadata in defhelper (@hlship)
* Improvements to the documentation, especially showing some recently added features, such as inserts
  and updates.<|MERGE_RESOLUTION|>--- conflicted
+++ resolved
@@ -1,13 +1,11 @@
 ## 0.6.0 In development
 
-<<<<<<< HEAD
+* Convert seq param values to literal sql param lists (@dball)
+* Apply seq to sets when converting to sql (@dball)
+
 ## 0.5.3
 
 * Support exists syntax (@cddr)
-=======
-* Convert seq param values to literal sql param lists (@dball)
-* Apply seq to sets when converting to sql (@dball)
->>>>>>> 6b647433
 * Support locking selects (@dball)
 * Add sql array type and reader literal (@loganmhb)
 * Allow user to specify where in sort order NULLs fall (@mishok13)
